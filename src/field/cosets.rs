use num::bigint::BigUint;

use crate::field::field_types::Field;

/// Finds a set of shifts that result in unique cosets for the multiplicative subgroup of size
/// `2^subgroup_bits`.
pub(crate) fn get_unique_coset_shifts<F: Field>(subgroup_size: usize, num_shifts: usize) -> Vec<F> {
    // From Lagrange's theorem.
    let num_cosets = (F::order() - 1u32) / (subgroup_size as u32);
    assert!(
        BigUint::from(num_shifts) <= num_cosets,
        "The subgroup does not have enough distinct cosets"
    );

    // Let g be a generator of the entire multiplicative group. Let n be the order of the subgroup.
    // The subgroup can be written as <g^(|F*| / n)>. We can use g^0, ..., g^(num_shifts - 1) as our
    // shifts, since g^i <g^(|F*| / n)> are distinct cosets provided i < |F*| / n, which we checked.
    F::MULTIPLICATIVE_GROUP_GENERATOR
        .powers()
        .take(num_shifts)
        .collect()
}

#[cfg(test)]
mod tests {
    use std::collections::HashSet;

    use crate::field::cosets::get_unique_coset_shifts;
    use crate::field::field_types::Field;
    use crate::field::goldilocks_field::GoldilocksField;

    #[test]
    fn distinct_cosets() {
<<<<<<< HEAD
        // TODO: Switch to a smaller test field so that collision rejection is likely to occur.

=======
>>>>>>> 68e3befc
        type F = GoldilocksField;
        const SUBGROUP_BITS: usize = 5;
        const NUM_SHIFTS: usize = 50;

        let generator = F::primitive_root_of_unity(SUBGROUP_BITS);
        let subgroup_size = 1 << SUBGROUP_BITS;

        let shifts = get_unique_coset_shifts::<F>(subgroup_size, NUM_SHIFTS);

        let mut union = HashSet::new();
        for shift in shifts {
            let coset = F::cyclic_subgroup_coset_known_order(generator, shift, subgroup_size);
            assert!(
                coset.into_iter().all(|x| union.insert(x)),
                "Duplicate element!"
            );
        }
    }
}<|MERGE_RESOLUTION|>--- conflicted
+++ resolved
@@ -31,11 +31,6 @@
 
     #[test]
     fn distinct_cosets() {
-<<<<<<< HEAD
-        // TODO: Switch to a smaller test field so that collision rejection is likely to occur.
-
-=======
->>>>>>> 68e3befc
         type F = GoldilocksField;
         const SUBGROUP_BITS: usize = 5;
         const NUM_SHIFTS: usize = 50;
