use std::borrow::Borrow;

use num::Integer;

use crate::field::extension_field::target::ExtensionTarget;
use crate::field::extension_field::{Extendable, Frobenius};
use crate::field::field_types::Field;
use crate::gates::arithmetic::ArithmeticExtensionGate;
use crate::gates::reducing::ReducingGate;
use crate::iop::target::Target;
use crate::plonk::circuit_builder::CircuitBuilder;
use crate::polynomial::polynomial::PolynomialCoeffs;

/// When verifying the composition polynomial in FRI we have to compute sums of the form
/// `(sum_0^k a^i * x_i)/d_0 + (sum_k^r a^i * y_i)/d_1`
/// The most efficient way to do this is to compute both quotient separately using Horner's method,
/// scale the second one by `a^(r-1-k)`, and add them up.
/// This struct abstract away these operations by implementing Horner's method and keeping track
/// of the number of multiplications by `a` to compute the scaling factor.
/// See https://github.com/mir-protocol/plonky2/pull/69 for more details and discussions.
#[derive(Debug, Clone)]
pub struct ReducingFactor<F: Field> {
    base: F,
    count: u64,
}

impl<F: Field> ReducingFactor<F> {
    pub fn new(base: F) -> Self {
        Self { base, count: 0 }
    }

    fn mul(&mut self, x: F) -> F {
        self.count += 1;
        self.base * x
    }

    fn mul_poly(&mut self, p: &mut PolynomialCoeffs<F>) {
        self.count += 1;
        *p *= self.base;
    }

    pub fn reduce(&mut self, iter: impl DoubleEndedIterator<Item = impl Borrow<F>>) -> F {
        iter.rev()
            .fold(F::ZERO, |acc, x| self.mul(acc) + *x.borrow())
    }

    pub fn reduce_polys(
        &mut self,
        polys: impl DoubleEndedIterator<Item = impl Borrow<PolynomialCoeffs<F>>>,
    ) -> PolynomialCoeffs<F> {
        polys.rev().fold(PolynomialCoeffs::empty(), |mut acc, x| {
            self.mul_poly(&mut acc);
            acc += x.borrow();
            acc
        })
    }

    pub fn reduce_polys_base<BF: Extendable<D, Extension = F>, const D: usize>(
        &mut self,
        polys: impl IntoIterator<Item = impl Borrow<PolynomialCoeffs<BF>>>,
    ) -> PolynomialCoeffs<F> {
        self.base
            .powers()
            .zip(polys)
            .map(|(base_power, poly)| {
                self.count += 1;
                poly.borrow().mul_extension(base_power)
            })
            .sum()
    }

    pub fn shift(&mut self, x: F) -> F {
        let tmp = self.base.exp(self.count) * x;
        self.count = 0;
        tmp
    }

    pub fn shift_poly(&mut self, p: &mut PolynomialCoeffs<F>) {
        *p *= self.base.exp(self.count);
        self.count = 0;
    }

    pub fn reset(&mut self) {
        self.count = 0;
    }

    pub fn repeated_frobenius<const D: usize>(&self, count: usize) -> Self
    where
        F: Frobenius<D>,
    {
        Self {
            base: self.base.repeated_frobenius(count),
            count: self.count,
        }
    }
}

#[derive(Debug, Clone)]
pub struct ReducingFactorTarget<const D: usize> {
    base: ExtensionTarget<D>,
    count: u64,
}

impl<const D: usize> ReducingFactorTarget<D> {
    pub fn new(base: ExtensionTarget<D>) -> Self {
        Self { base, count: 0 }
    }

    /// Reduces a length `n` vector of `Target`s using `n/21` `ReducingGate`s (with 33 routed wires and 126 wires).
    pub fn reduce_base<F>(
        &mut self,
        terms: &[Target],
        builder: &mut CircuitBuilder<F, D>,
    ) -> ExtensionTarget<D>
    where
        F: Extendable<D>,
    {
        let max_coeffs_len = ReducingGate::<D>::max_coeffs_len(
            builder.config.num_wires,
            builder.config.num_routed_wires,
        );
        self.count += terms.len() as u64;
        let zero = builder.zero();
        let zero_ext = builder.zero_extension();
        let mut acc = zero_ext;
        let mut reversed_terms = terms.to_vec();
        while reversed_terms.len() % max_coeffs_len != 0 {
            reversed_terms.push(zero);
        }
        reversed_terms.reverse();
        for chunk in reversed_terms.chunks_exact(max_coeffs_len) {
            let gate = ReducingGate::new(max_coeffs_len);
            let gate_index = builder.add_gate(gate.clone(), Vec::new());

            builder.route_extension(
                self.base,
                ExtensionTarget::from_range(gate_index, ReducingGate::<D>::wires_alpha()),
            );
            builder.route_extension(
                acc,
                ExtensionTarget::from_range(gate_index, ReducingGate::<D>::wires_old_acc()),
            );
            for (&t, c) in chunk.iter().zip(gate.wires_coeffs()) {
                builder.route(t, Target::wire(gate_index, c));
            }

            acc = ExtensionTarget::from_range(gate_index, ReducingGate::<D>::wires_output());
        }

        acc
    }

    /// Reduces a length `n` vector of `ExtensionTarget`s using `n/2` `ArithmeticExtensionGate`s.
    /// It does this by batching two steps of Horner's method in each gate.
    /// Here's an example with `n=4, alpha=2, D=1`:
    /// 1st gate: 2  0 4  4 3  4 11 <- 2*0+4=4, 2*4+3=11
    /// 2nd gate: 2 11 2 24 1 24 49 <- 2*11+2=24, 2*24+1=49
    /// which verifies that `2.reduce([1,2,3,4]) = 49`.
    pub fn reduce<F>(
        &mut self,
        terms: &[ExtensionTarget<D>], // Could probably work with a `DoubleEndedIterator` too.
        builder: &mut CircuitBuilder<F, D>,
    ) -> ExtensionTarget<D>
    where
        F: Extendable<D>,
    {
        let zero = builder.zero_extension();
        let l = terms.len();
        self.count += l as u64;

        let mut terms_vec = terms.to_vec();
        // If needed, we pad the original vector so that it has even length.
        if terms_vec.len().is_odd() {
            terms_vec.push(zero);
        }
        terms_vec.reverse();

        let mut acc = zero;
        for pair in terms_vec.chunks(2) {
            // We will route the output of the first arithmetic operation to the multiplicand of the
            // second, i.e. we compute the following:
            //     out_0 = alpha acc + pair[0]
            //     acc' = out_1 = alpha out_0 + pair[1]

            let (gate, range) = if let Some((g, c_0, c_1)) = builder.free_arithmetic {
                if c_0 == F::ONE && c_1 == F::ONE {
                    (g, ArithmeticExtensionGate::<D>::wires_third_output())
                } else {
                    (
                        builder.num_gates(),
                        ArithmeticExtensionGate::<D>::wires_first_output(),
                    )
                }
            } else {
                (
                    builder.num_gates(),
                    ArithmeticExtensionGate::<D>::wires_first_output(),
                )
            };
            let out_0 = ExtensionTarget::from_range(gate, range);
            acc = builder
                .double_arithmetic_extension(
                    F::ONE,
                    F::ONE,
                    self.base,
                    acc,
                    pair[0],
                    self.base,
                    out_0,
                    pair[1],
                )
                .1;
        }
        acc
    }

    pub fn shift<F>(
        &mut self,
        x: ExtensionTarget<D>,
        builder: &mut CircuitBuilder<F, D>,
    ) -> ExtensionTarget<D>
    where
        F: Extendable<D>,
    {
        let exp = builder.exp_u64_extension(self.base, self.count);
        self.count = 0;
        builder.mul_extension(exp, x)
    }

<<<<<<< HEAD
=======
    /// Returns `(self.shift(x), a*b)`.
    /// Used to take advantage of the second arithmetic operation in the `ArithmeticExtensionGate`.
>>>>>>> e4cbee2b
    pub fn shift_and_mul<F>(
        &mut self,
        x: ExtensionTarget<D>,
        a: ExtensionTarget<D>,
        b: ExtensionTarget<D>,
        builder: &mut CircuitBuilder<F, D>,
    ) -> (ExtensionTarget<D>, ExtensionTarget<D>)
    where
        F: Extendable<D>,
    {
        let exp = builder.exp_u64_extension(self.base, self.count);
        self.count = 0;
        builder.mul_two_extension(exp, x, a, b)
    }

    pub fn reset(&mut self) {
        self.count = 0;
    }

    pub fn repeated_frobenius<F>(&self, count: usize, builder: &mut CircuitBuilder<F, D>) -> Self
    where
        F: Extendable<D>,
    {
        Self {
            base: self.base.repeated_frobenius(count, builder),
            count: self.count,
        }
    }
}

#[cfg(test)]
mod tests {
    use anyhow::Result;

    use super::*;
    use crate::field::crandall_field::CrandallField;
    use crate::field::extension_field::quartic::QuarticCrandallField;
    use crate::iop::witness::PartialWitness;
    use crate::plonk::circuit_data::CircuitConfig;
    use crate::plonk::verifier::verify;

    fn test_reduce_gadget_base(n: usize) -> Result<()> {
        type F = CrandallField;
        type FF = QuarticCrandallField;
        const D: usize = 4;

        let config = CircuitConfig::large_config();

        let pw = PartialWitness::new(config.num_wires);
        let mut builder = CircuitBuilder::<F, D>::new(config);

        let alpha = FF::rand();
        let vs = F::rand_vec(n);

        let manual_reduce = ReducingFactor::new(alpha).reduce(vs.iter().map(|&v| FF::from(v)));
        let manual_reduce = builder.constant_extension(manual_reduce);

        let mut alpha_t = ReducingFactorTarget::new(builder.constant_extension(alpha));
        let vs_t = vs.iter().map(|&v| builder.constant(v)).collect::<Vec<_>>();
        let circuit_reduce = alpha_t.reduce_base(&vs_t, &mut builder);

        builder.assert_equal_extension(manual_reduce, circuit_reduce);

        let data = builder.build();
        let proof = data.prove(pw)?;

        verify(proof, &data.verifier_only, &data.common)
    }

    fn test_reduce_gadget(n: usize) -> Result<()> {
        type F = CrandallField;
        type FF = QuarticCrandallField;
        const D: usize = 4;

        let config = CircuitConfig {
            num_routed_wires: 64,
            ..CircuitConfig::large_config()
        };

        let pw = PartialWitness::new(config.num_wires);
        let mut builder = CircuitBuilder::<F, D>::new(config);

        let alpha = FF::rand();
        let vs = (0..n).map(FF::from_canonical_usize).collect::<Vec<_>>();

        let manual_reduce = ReducingFactor::new(alpha).reduce(vs.iter());
        let manual_reduce = builder.constant_extension(manual_reduce);

        let mut alpha_t = ReducingFactorTarget::new(builder.constant_extension(alpha));
        let vs_t = vs
            .iter()
            .map(|&v| builder.constant_extension(v))
            .collect::<Vec<_>>();
        let circuit_reduce = alpha_t.reduce(&vs_t, &mut builder);

        builder.assert_equal_extension(manual_reduce, circuit_reduce);

        let data = builder.build();
        let proof = data.prove(pw)?;

        verify(proof, &data.verifier_only, &data.common)
    }

    #[test]
    fn test_reduce_gadget_even() -> Result<()> {
        test_reduce_gadget(10)
    }

    #[test]
    fn test_reduce_gadget_odd() -> Result<()> {
        test_reduce_gadget(11)
    }

    #[test]
    fn test_reduce_gadget_base_100() -> Result<()> {
        test_reduce_gadget_base(100)
    }
}<|MERGE_RESOLUTION|>--- conflicted
+++ resolved
@@ -227,11 +227,6 @@
         builder.mul_extension(exp, x)
     }
 
-<<<<<<< HEAD
-=======
-    /// Returns `(self.shift(x), a*b)`.
-    /// Used to take advantage of the second arithmetic operation in the `ArithmeticExtensionGate`.
->>>>>>> e4cbee2b
     pub fn shift_and_mul<F>(
         &mut self,
         x: ExtensionTarget<D>,
@@ -306,10 +301,7 @@
         type FF = QuarticCrandallField;
         const D: usize = 4;
 
-        let config = CircuitConfig {
-            num_routed_wires: 64,
-            ..CircuitConfig::large_config()
-        };
+        let config = CircuitConfig::large_config();
 
         let pw = PartialWitness::new(config.num_wires);
         let mut builder = CircuitBuilder::<F, D>::new(config);
