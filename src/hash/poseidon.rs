--- conflicted
+++ resolved
@@ -144,16 +144,8 @@
     0x4543d9df72c4831d, 0xf172d73e69f20739, 0xdfd1c4ff1eb3d868, 0xbc8dfb62d26376f7,
 ];
 
-<<<<<<< HEAD
 const WIDTH: usize = 12;
 pub trait Poseidon: PrimeField {
-=======
-pub trait Poseidon<const WIDTH: usize>: PrimeField
-where
-    // magic to get const generic expressions to work
-    [(); WIDTH - 1]:,
-{
->>>>>>> 68e3befc
     // Total number of round constants required: width of the input
     // times number of rounds.
     const N_ROUND_CONSTANTS: usize = WIDTH * N_ROUNDS;
@@ -221,11 +213,7 @@
         let mut res = builder.zero_extension();
 
         for i in 0..WIDTH {
-<<<<<<< HEAD
             let c = Self::from_canonical_u64(1 << <Self as Poseidon>::MDS_MATRIX_EXPS[i]);
-=======
-            let c = Self::from_canonical_u64(1 << <Self as Poseidon<WIDTH>>::MDS_MATRIX_EXPS[i]);
->>>>>>> 68e3befc
             res = builder.mul_const_add_extension(c, v[(i + r) % WIDTH], res);
         }
 
@@ -278,28 +266,16 @@
         Self: RichField + Extendable<D>,
     {
         // If we have enough routed wires, we will use PoseidonMdsGate.
-<<<<<<< HEAD
         let mds_gate = PoseidonMdsGate::<Self, D>::new();
         if builder.config.num_routed_wires >= mds_gate.num_wires() {
             let index = builder.add_gate(mds_gate, vec![]);
             for i in 0..WIDTH {
                 let input_wire = PoseidonMdsGate::<Self, D>::wires_input(i);
-=======
-        let mds_gate = PoseidonMdsGate::<Self, D, WIDTH>::new();
-        if builder.config.num_routed_wires >= mds_gate.num_wires() {
-            let index = builder.add_gate(mds_gate, vec![]);
-            for i in 0..WIDTH {
-                let input_wire = PoseidonMdsGate::<Self, D, WIDTH>::wires_input(i);
->>>>>>> 68e3befc
                 builder.connect_extension(state[i], ExtensionTarget::from_range(index, input_wire));
             }
             (0..WIDTH)
                 .map(|i| {
-<<<<<<< HEAD
                     let output_wire = PoseidonMdsGate::<Self, D>::wires_output(i);
-=======
-                    let output_wire = PoseidonMdsGate::<Self, D, WIDTH>::wires_output(i);
->>>>>>> 68e3befc
                     ExtensionTarget::from_range(index, output_wire)
                 })
                 .collect::<Vec<_>>()
@@ -337,11 +313,7 @@
         Self: RichField + Extendable<D>,
     {
         for i in 0..WIDTH {
-<<<<<<< HEAD
             let c = <Self as Poseidon>::FAST_PARTIAL_FIRST_ROUND_CONSTANT[i];
-=======
-            let c = <Self as Poseidon<WIDTH>>::FAST_PARTIAL_FIRST_ROUND_CONSTANT[i];
->>>>>>> 68e3befc
             let c = Self::Extension::from_canonical_u64(c);
             let c = builder.constant_extension(c);
             state[i] = builder.add_extension(state[i], c);
@@ -394,11 +366,7 @@
 
         for r in 1..WIDTH {
             for c in 1..WIDTH {
-<<<<<<< HEAD
-                let t = <Self as Poseidon>::FAST_PARTIAL_ROUND_INITIAL_MATRIX[r - 1][c - 1];
-=======
                 let t = <Self as Poseidon<WIDTH>>::FAST_PARTIAL_ROUND_INITIAL_MATRIX[r - 1][c - 1];
->>>>>>> 68e3befc
                 let t = Self::Extension::from_canonical_u64(t);
                 let t = builder.constant_extension(t);
                 result[c] = builder.mul_add_extension(t, state[r], result[c]);
@@ -479,15 +447,6 @@
     {
         let s0 = state[0];
         let mut d = builder.mul_const_extension(
-<<<<<<< HEAD
-            Self::from_canonical_u64(1 << <Self as Poseidon>::MDS_MATRIX_EXPS[0]),
-            s0,
-        );
-        for i in 1..WIDTH {
-            let t = <Self as Poseidon>::FAST_PARTIAL_ROUND_W_HATS[r][i - 1];
-            let t = Self::from_canonical_u64(t);
-            d = builder.mul_const_add_extension(t, state[i], d);
-=======
             Self::from_canonical_u64(1 << <Self as Poseidon<WIDTH>>::MDS_MATRIX_EXPS[0]),
             s0,
         );
@@ -496,17 +455,12 @@
             let t = Self::Extension::from_canonical_u64(t);
             let t = builder.constant_extension(t);
             d = builder.mul_add_extension(t, state[i], d);
->>>>>>> 68e3befc
         }
 
         let mut result = [builder.zero_extension(); WIDTH];
         result[0] = d;
         for i in 1..WIDTH {
-<<<<<<< HEAD
-            let t = <Self as Poseidon>::FAST_PARTIAL_ROUND_VS[r][i - 1];
-=======
             let t = <Self as Poseidon<WIDTH>>::FAST_PARTIAL_ROUND_VS[r][i - 1];
->>>>>>> 68e3befc
             let t = Self::Extension::from_canonical_u64(t);
             let t = builder.constant_extension(t);
             result[i] = builder.mul_add_extension(t, state[0], state[i]);
@@ -603,11 +557,7 @@
         Self: RichField + Extendable<D>,
     {
         for i in 0..WIDTH {
-<<<<<<< HEAD
-            state[i] = <Self as Poseidon>::sbox_monomial_recursive(builder, state[i]);
-=======
             state[i] = <Self as Poseidon<WIDTH>>::sbox_monomial_recursive(builder, state[i]);
->>>>>>> 68e3befc
         }
     }
 
@@ -683,12 +633,7 @@
     pub(crate) fn check_test_vectors<F: Field>(
         test_vectors: Vec<([u64; SPONGE_WIDTH], [u64; SPONGE_WIDTH])>,
     ) where
-<<<<<<< HEAD
         F: Poseidon,
-=======
-        F: Poseidon<WIDTH>,
-        [(); WIDTH - 1]:,
->>>>>>> 68e3befc
     {
         for (input_, expected_output_) in test_vectors.into_iter() {
             let mut input = [F::ZERO; SPONGE_WIDTH];
@@ -705,12 +650,7 @@
 
     pub(crate) fn check_consistency<F: Field>()
     where
-<<<<<<< HEAD
         F: Poseidon,
-=======
-        F: Poseidon<WIDTH>,
-        [(); WIDTH - 1]:,
->>>>>>> 68e3befc
     {
         let mut input = [F::ZERO; SPONGE_WIDTH];
         for i in 0..SPONGE_WIDTH {
