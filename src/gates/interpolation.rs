--- conflicted
+++ resolved
@@ -277,10 +277,8 @@
     use crate::field::extension_field::quartic::QuarticExtension;
     use crate::field::field_types::Field;
     use crate::field::goldilocks_field::GoldilocksField;
-<<<<<<< HEAD
-=======
     use crate::gadgets::interpolation::InterpolationGate;
->>>>>>> 68e3befc
+    use crate::field::goldilocks_field::GoldilocksField;
     use crate::gates::gate::Gate;
     use crate::gates::gate_testing::{test_eval_fns, test_low_degree};
     use crate::gates::interpolation::HighDegreeInterpolationGate;
@@ -291,13 +289,10 @@
 
     #[test]
     fn wire_indices() {
-<<<<<<< HEAD
+        let gate = HighDegreeInterpolationGate::<GoldilocksField, 4> {
+            subgroup_bits: 1,
         let gate = InterpolationGate::<GoldilocksField, 4> {
             num_points: 2,
-=======
-        let gate = HighDegreeInterpolationGate::<GoldilocksField, 4> {
-            subgroup_bits: 1,
->>>>>>> 68e3befc
             _phantom: PhantomData,
         };
 
@@ -315,37 +310,28 @@
 
     #[test]
     fn low_degree() {
-<<<<<<< HEAD
+        test_low_degree::<GoldilocksField, _, 4>(HighDegreeInterpolationGate::new(2));
         test_low_degree::<GoldilocksField, _, 4>(InterpolationGate::new(4));
-=======
-        test_low_degree::<GoldilocksField, _, 4>(HighDegreeInterpolationGate::new(2));
->>>>>>> 68e3befc
     }
 
     #[test]
     fn eval_fns() -> Result<()> {
-<<<<<<< HEAD
+        test_eval_fns::<GoldilocksField, _, 4>(HighDegreeInterpolationGate::new(2))
         const D: usize = 2;
         type C = PoseidonGoldilocksConfig;
         type F = <C as GenericConfig<D>>::F;
         test_eval_fns::<F, C, _, D>(InterpolationGate::new(4))
-=======
-        test_eval_fns::<GoldilocksField, _, 4>(HighDegreeInterpolationGate::new(2))
->>>>>>> 68e3befc
     }
 
     #[test]
     fn test_gate_constraint() {
-<<<<<<< HEAD
+        type F = GoldilocksField;
+        type FF = QuarticExtension<GoldilocksField>;
+        const D: usize = 4;
         const D: usize = 2;
         type C = PoseidonGoldilocksConfig;
         type F = <C as GenericConfig<D>>::F;
         type FF = <C as GenericConfig<D>>::FE;
-=======
-        type F = GoldilocksField;
-        type FF = QuarticExtension<GoldilocksField>;
-        const D: usize = 4;
->>>>>>> 68e3befc
 
         /// Returns the local wires for an interpolation gate for given coeffs, points and eval point.
         fn get_wires(
