use std::mem::swap;

use anyhow::Result;
use rayon::prelude::*;

use crate::field::extension_field::Extendable;
use crate::fri::commitment::PolynomialBatchCommitment;
use crate::iop::challenger::Challenger;
use crate::iop::generator::generate_partial_witness;
use crate::iop::witness::{MatrixWitness, PartialWitness, Witness};
use crate::plonk::circuit_data::{CommonCircuitData, ProverOnlyCircuitData};
use crate::plonk::config::{GenericConfig, Hasher};
use crate::plonk::plonk_common::PlonkPolynomials;
use crate::plonk::plonk_common::ZeroPolyOnCoset;
use crate::plonk::proof::{Proof, ProofWithPublicInputs};
use crate::plonk::vanishing_poly::eval_vanishing_poly_base_batch;
use crate::plonk::vars::EvaluationVarsBase;
use crate::polynomial::{PolynomialCoeffs, PolynomialValues};
use crate::timed;
use crate::util::partial_products::{partial_products_and_z_gx, quotient_chunk_products};
use crate::util::timing::TimingTree;
use crate::util::{log2_ceil, transpose};

pub(crate) fn prove<F: Extendable<D>, C: GenericConfig<D, F = F>, const D: usize>(
    prover_data: &ProverOnlyCircuitData<F, C, D>,
    common_data: &CommonCircuitData<F, C, D>,
    inputs: PartialWitness<F>,
    timing: &mut TimingTree,
) -> Result<ProofWithPublicInputs<F, C, D>> {
    let config = &common_data.config;
    let num_challenges = config.num_challenges;
    let quotient_degree = common_data.quotient_degree();
    let degree = common_data.degree();

    let partition_witness = timed!(
        timing,
        &format!("run {} generators", prover_data.generators.len()),
        generate_partial_witness(inputs, prover_data, common_data)
    );

    let public_inputs = partition_witness.get_targets(&prover_data.public_inputs);
    let public_inputs_hash = C::InnerHasher::hash(public_inputs.clone(), true);

    if cfg!(debug_assertions) {
        // Display the marked targets for debugging purposes.
        for m in &prover_data.marked_targets {
            m.display(&partition_witness);
        }
    }

    let witness = timed!(
        timing,
        "compute full witness",
        partition_witness.full_witness()
    );

    let wires_values: Vec<PolynomialValues<F>> = timed!(
        timing,
        "compute wire polynomials",
        witness
            .wire_values
            .par_iter()
            .map(|column| PolynomialValues::new(column.clone()))
            .collect()
    );

    let wires_commitment = timed!(
        timing,
        "compute wires commitment",
        PolynomialBatchCommitment::from_values(
            wires_values,
            config.rate_bits,
            config.zero_knowledge & PlonkPolynomials::WIRES.blinding,
            config.cap_height,
            timing,
            prover_data.fft_root_table.as_ref(),
        )
    );

    let mut challenger = Challenger::new();

    // Observe the instance.
    challenger.observe_hash::<C::Hasher>(common_data.circuit_digest);
    challenger.observe_hash::<C::InnerHasher>(public_inputs_hash);

    challenger.observe_cap(&wires_commitment.merkle_tree.cap);
    let betas = challenger.get_n_challenges::<C, D>(num_challenges);
    let gammas = challenger.get_n_challenges::<C, D>(num_challenges);

    assert!(
        common_data.quotient_degree_factor < common_data.config.num_routed_wires,
        "When the number of routed wires is smaller that the degree, we should change the logic to avoid computing partial products."
    );
    let mut partial_products_and_zs = timed!(
        timing,
        "compute partial products",
        all_wires_permutation_partial_products(&witness, &betas, &gammas, prover_data, common_data)
    );

    // Z is expected at the front of our batch; see `zs_range` and `partial_products_range`.
    let plonk_z_vecs = partial_products_and_zs
        .iter_mut()
        .map(|partial_products_and_z| partial_products_and_z.pop().unwrap())
        .collect();
    let zs_partial_products = [plonk_z_vecs, partial_products_and_zs.concat()].concat();

    let partial_products_and_zs_commitment = timed!(
        timing,
        "commit to partial products and Z's",
        PolynomialBatchCommitment::from_values(
            zs_partial_products,
            config.rate_bits,
            config.zero_knowledge & PlonkPolynomials::ZS_PARTIAL_PRODUCTS.blinding,
            config.cap_height,
            timing,
            prover_data.fft_root_table.as_ref(),
        )
    );

    challenger.observe_cap(&partial_products_and_zs_commitment.merkle_tree.cap);

    let alphas = challenger.get_n_challenges::<C, D>(num_challenges);

    let quotient_polys = timed!(
        timing,
        "compute quotient polys",
        compute_quotient_polys(
            common_data,
            prover_data,
            &public_inputs_hash,
            &wires_commitment,
            &partial_products_and_zs_commitment,
            &betas,
            &gammas,
            &alphas,
        )
    );

    // Compute the quotient polynomials, aka `t` in the Plonk paper.
    let all_quotient_poly_chunks = timed!(
        timing,
        "split up quotient polys",
        quotient_polys
            .into_par_iter()
            .flat_map(|mut quotient_poly| {
                quotient_poly.trim();
                quotient_poly.pad(quotient_degree).expect(
                    "Quotient has failed, the vanishing polynomial is not divisible by `Z_H",
                );
                // Split t into degree-n chunks.
                quotient_poly.chunks(degree)
            })
            .collect()
    );

    let quotient_polys_commitment = timed!(
        timing,
        "commit to quotient polys",
        PolynomialBatchCommitment::from_coeffs(
            all_quotient_poly_chunks,
            config.rate_bits,
            config.zero_knowledge & PlonkPolynomials::QUOTIENT.blinding,
            config.cap_height,
            timing,
            prover_data.fft_root_table.as_ref(),
        )
    );

    challenger.observe_cap(&quotient_polys_commitment.merkle_tree.cap);

    let zeta = challenger.get_extension_challenge::<C, D>();

    let (opening_proof, openings) = timed!(
        timing,
        "compute opening proofs",
        PolynomialBatchCommitment::open_plonk(
            &[
                &prover_data.constants_sigmas_commitment,
                &wires_commitment,
                &partial_products_and_zs_commitment,
                &quotient_polys_commitment,
            ],
            zeta,
            &mut challenger,
            common_data,
            timing,
        )
    );

    let proof = Proof {
        wires_cap: wires_commitment.merkle_tree.cap,
        plonk_zs_partial_products_cap: partial_products_and_zs_commitment.merkle_tree.cap,
        quotient_polys_cap: quotient_polys_commitment.merkle_tree.cap,
        openings,
        opening_proof,
    };
    Ok(ProofWithPublicInputs {
        proof,
        public_inputs,
    })
}

/// Compute the partial products used in the `Z` polynomials.
fn all_wires_permutation_partial_products<
    F: Extendable<D>,
    C: GenericConfig<D, F = F>,
    const D: usize,
>(
    witness: &MatrixWitness<F>,
    betas: &[F],
    gammas: &[F],
    prover_data: &ProverOnlyCircuitData<F, C, D>,
    common_data: &CommonCircuitData<F, C, D>,
) -> Vec<Vec<PolynomialValues<F>>> {
    (0..common_data.config.num_challenges)
        .map(|i| {
            wires_permutation_partial_products_and_zs(
                witness,
                betas[i],
                gammas[i],
                prover_data,
                common_data,
            )
        })
        .collect()
}

/// Compute the partial products used in the `Z` polynomial.
/// Returns the polynomials interpolating `partial_products(f / g)`
/// where `f, g` are the products in the definition of `Z`: `Z(g^i) = f / g`.
<<<<<<< HEAD
fn wires_permutation_partial_products<
    F: Extendable<D>,
    C: GenericConfig<D, F = F>,
    const D: usize,
>(
=======
fn wires_permutation_partial_products_and_zs<F: RichField + Extendable<D>, const D: usize>(
>>>>>>> 68e3befc
    witness: &MatrixWitness<F>,
    beta: F,
    gamma: F,
    prover_data: &ProverOnlyCircuitData<F, C, D>,
    common_data: &CommonCircuitData<F, C, D>,
) -> Vec<PolynomialValues<F>> {
    let degree = common_data.quotient_degree_factor;
    let subgroup = &prover_data.subgroup;
    let k_is = &common_data.k_is;
    let (num_prods, _final_num_prod) = common_data.num_partial_products;
    let all_quotient_chunk_products = subgroup
        .par_iter()
        .enumerate()
        .map(|(i, &x)| {
            let s_sigmas = &prover_data.sigmas[i];
            let numerators = (0..common_data.config.num_routed_wires).map(|j| {
                let wire_value = witness.get_wire(i, j);
                let k_i = k_is[j];
                let s_id = k_i * x;
                wire_value + beta * s_id + gamma
            });
            let denominators = (0..common_data.config.num_routed_wires)
                .map(|j| {
                    let wire_value = witness.get_wire(i, j);
                    let s_sigma = s_sigmas[j];
                    wire_value + beta * s_sigma + gamma
                })
                .collect::<Vec<_>>();
            let denominator_invs = F::batch_multiplicative_inverse(&denominators);
            let quotient_values = numerators
                .zip(denominator_invs)
                .map(|(num, den_inv)| num * den_inv)
                .collect::<Vec<_>>();

            quotient_chunk_products(&quotient_values, degree)
        })
        .collect::<Vec<_>>();

    let mut z_x = F::ONE;
    let mut all_partial_products_and_zs = Vec::new();
    for quotient_chunk_products in all_quotient_chunk_products {
        let mut partial_products_and_z_gx =
            partial_products_and_z_gx(z_x, &quotient_chunk_products);
        // The last term is Z(gx), but we replace it with Z(x), otherwise Z would end up shifted.
        swap(&mut z_x, &mut partial_products_and_z_gx[num_prods]);
        all_partial_products_and_zs.push(partial_products_and_z_gx);
    }

    transpose(&all_partial_products_and_zs)
        .into_par_iter()
        .map(PolynomialValues::new)
        .collect()
}

<<<<<<< HEAD
fn compute_zs<F: Extendable<D>, C: GenericConfig<D, F = F>, const D: usize>(
    partial_products: &[Vec<PolynomialValues<F>>],
    common_data: &CommonCircuitData<F, C, D>,
) -> Vec<PolynomialValues<F>> {
    (0..common_data.config.num_challenges)
        .map(|i| compute_z(&partial_products[i], common_data))
        .collect()
}

/// Compute the `Z` polynomial by reusing the computations done in `wires_permutation_partial_products`.
fn compute_z<F: Extendable<D>, C: GenericConfig<D, F = F>, const D: usize>(
    partial_products: &[PolynomialValues<F>],
    common_data: &CommonCircuitData<F, C, D>,
) -> PolynomialValues<F> {
    let mut plonk_z_points = vec![F::ONE];
    for i in 1..common_data.degree() {
        let quotient = partial_products[0].values[i - 1];
        let last = *plonk_z_points.last().unwrap();
        plonk_z_points.push(last * quotient);
    }
    plonk_z_points.into()
}

=======
>>>>>>> 68e3befc
const BATCH_SIZE: usize = 32;

fn compute_quotient_polys<'a, F: Extendable<D>, C: GenericConfig<D, F = F>, const D: usize>(
    common_data: &CommonCircuitData<F, C, D>,
    prover_data: &'a ProverOnlyCircuitData<F, C, D>,
    public_inputs_hash: &<<C as GenericConfig<D>>::InnerHasher as Hasher<F>>::Hash,
    wires_commitment: &'a PolynomialBatchCommitment<F, C, D>,
    zs_partial_products_commitment: &'a PolynomialBatchCommitment<F, C, D>,
    betas: &[F],
    gammas: &[F],
    alphas: &[F],
) -> Vec<PolynomialCoeffs<F>> {
    let num_challenges = common_data.config.num_challenges;
    let max_degree_bits = log2_ceil(common_data.quotient_degree_factor);
    assert!(
        max_degree_bits <= common_data.config.rate_bits,
        "Having constraints of degree higher than the rate is not supported yet. \
        If we need this in the future, we can precompute the larger LDE before computing the `ListPolynomialCommitment`s."
    );

    // We reuse the LDE computed in `ListPolynomialCommitment` and extract every `step` points to get
    // an LDE matching `max_filtered_constraint_degree`.
    let step = 1 << (common_data.config.rate_bits - max_degree_bits);
    // When opening the `Z`s polys at the "next" point in Plonk, need to look at the point `next_step`
    // steps away since we work on an LDE of degree `max_filtered_constraint_degree`.
    let next_step = 1 << max_degree_bits;

    let points = F::two_adic_subgroup(common_data.degree_bits + max_degree_bits);
    let lde_size = points.len();

    // Retrieve the LDE values at index `i`.
    let get_at_index = |comm: &'a PolynomialBatchCommitment<F, C, D>, i: usize| -> &'a [F] {
        comm.get_lde_values(i * step)
    };

    let z_h_on_coset = ZeroPolyOnCoset::new(common_data.degree_bits, max_degree_bits);

    let points_batches = points.par_chunks(BATCH_SIZE);
    let quotient_values: Vec<Vec<F>> = points_batches
        .enumerate()
        .map(|(batch_i, xs_batch)| {
            assert_eq!(xs_batch.len(), BATCH_SIZE);
            let indices_batch: Vec<usize> =
                (BATCH_SIZE * batch_i..BATCH_SIZE * (batch_i + 1)).collect();

            let mut shifted_xs_batch = Vec::with_capacity(xs_batch.len());
            let mut vars_batch = Vec::with_capacity(xs_batch.len());
            let mut local_zs_batch = Vec::with_capacity(xs_batch.len());
            let mut next_zs_batch = Vec::with_capacity(xs_batch.len());
            let mut partial_products_batch = Vec::with_capacity(xs_batch.len());
            let mut s_sigmas_batch = Vec::with_capacity(xs_batch.len());

            for (&i, &x) in indices_batch.iter().zip(xs_batch) {
                let shifted_x = F::coset_shift() * x;
                let i_next = (i + next_step) % lde_size;
                let local_constants_sigmas =
                    get_at_index(&prover_data.constants_sigmas_commitment, i);
                let local_constants = &local_constants_sigmas[common_data.constants_range()];
                let s_sigmas = &local_constants_sigmas[common_data.sigmas_range()];
                let local_wires = get_at_index(wires_commitment, i);
                let local_zs_partial_products = get_at_index(zs_partial_products_commitment, i);
                let local_zs = &local_zs_partial_products[common_data.zs_range()];
                let next_zs =
                    &get_at_index(zs_partial_products_commitment, i_next)[common_data.zs_range()];
                let partial_products =
                    &local_zs_partial_products[common_data.partial_products_range()];

                debug_assert_eq!(local_wires.len(), common_data.config.num_wires);
                debug_assert_eq!(local_zs.len(), num_challenges);

                let vars = EvaluationVarsBase {
                    local_constants,
                    local_wires,
                    public_inputs_hash,
                };

                shifted_xs_batch.push(shifted_x);
                vars_batch.push(vars);
                local_zs_batch.push(local_zs);
                next_zs_batch.push(next_zs);
                partial_products_batch.push(partial_products);
                s_sigmas_batch.push(s_sigmas);
            }
            let mut quotient_values_batch = eval_vanishing_poly_base_batch(
                common_data,
                &indices_batch,
                &shifted_xs_batch,
                &vars_batch,
                &local_zs_batch,
                &next_zs_batch,
                &partial_products_batch,
                &s_sigmas_batch,
                betas,
                gammas,
                alphas,
                &z_h_on_coset,
            );

            for (&i, quotient_values) in indices_batch.iter().zip(quotient_values_batch.iter_mut())
            {
                let denominator_inv = z_h_on_coset.eval_inverse(i);
                quotient_values
                    .iter_mut()
                    .for_each(|v| *v *= denominator_inv);
            }
            quotient_values_batch
        })
        .flatten()
        .collect();

    transpose(&quotient_values)
        .into_par_iter()
        .map(PolynomialValues::new)
        .map(|values| values.coset_ifft(F::coset_shift()))
        .collect()
}<|MERGE_RESOLUTION|>--- conflicted
+++ resolved
@@ -228,15 +228,11 @@
 /// Compute the partial products used in the `Z` polynomial.
 /// Returns the polynomials interpolating `partial_products(f / g)`
 /// where `f, g` are the products in the definition of `Z`: `Z(g^i) = f / g`.
-<<<<<<< HEAD
-fn wires_permutation_partial_products<
+fn wires_permutation_partial_products_and_zs<
     F: Extendable<D>,
     C: GenericConfig<D, F = F>,
     const D: usize,
 >(
-=======
-fn wires_permutation_partial_products_and_zs<F: RichField + Extendable<D>, const D: usize>(
->>>>>>> 68e3befc
     witness: &MatrixWitness<F>,
     beta: F,
     gamma: F,
@@ -291,7 +287,6 @@
         .collect()
 }
 
-<<<<<<< HEAD
 fn compute_zs<F: Extendable<D>, C: GenericConfig<D, F = F>, const D: usize>(
     partial_products: &[Vec<PolynomialValues<F>>],
     common_data: &CommonCircuitData<F, C, D>,
@@ -315,8 +310,6 @@
     plonk_z_points.into()
 }
 
-=======
->>>>>>> 68e3befc
 const BATCH_SIZE: usize = 32;
 
 fn compute_quotient_polys<'a, F: Extendable<D>, C: GenericConfig<D, F = F>, const D: usize>(
